import numpy as np
from scipy.interpolate import interp1d

class nDspecOperator(object):
    """
    Generic class from which all nDspec operators are inherited. It contains 
    standardized, private methods to manipulate arrays by performing 
    e.g. interpolation, integration over a range or axis, etc. These can be
    called by each specific operator to perform physical calculations, such as 
    integrating over a Fourier frequency range to calculate a lag spectrum. This
    class is not to be instantiated by itself.
    """
    
    def __init__(self):
        pass

    def _rebin(self,array,start_grid,rebin_grid,method,renorm):
        rebin_array = np.start_grid(len(rebin_grid))
        
        if method == 'weighted':
            rebin_array = self._rebin_weighted(array,start_grid,rebin_grid)
        elif method == 'sum':
            rebin_array = self._rebin_sum(array,start_grid,rebin_grid,renorm)
        elif method == 'int':
            rebin_array = self._rebin_int(array,start_grid,rebin_grid,renorm)
        else:
            raise ValueError("Rebinning method not recognized")            
        return rebin_array
        
    def _rebin_weighted(self,array,start_grid,rebin_grid):
        """
        This method can be used to rebin an input array, from an arbitrarily 
        defined initial grid start_grid, to an arbitrarily defined grid 
        rebin_grid. The rebinned output is calculated by calculating a bin-width 
        weighted average of the input array.
        
        Parameters:
        ----------- 
        array: np.array(float)
            An array of length identical to either element of array_start, 
            containing the array that the user wishes to be rebinned to the new 
            grid rebin_grid.

        start_grid: np.array(float), np.array(float)
            A two-dimensional list of arrays. The first array contains the lower 
            bounds of the initial grid over which the input "array" is defined, 
            the second array contains the upper bounds of the same grid.          

        rebin_grid: np.array(float), np.array(float)
            A two-dimensional list of arrays. The first array contains the lower 
            bounds of the final grid over which the input "array" is to be 
            rebinned, the second array contains the upper bounds of the same 
            grid.      
        
        Returns:
        --------    
        rebin_array: np.float 
            An array of length identical to either element of rebin_grid, 
            containing the rebinned array.
        """
        #set up explicit arrays for the grid edges, centers and widths
        start_lo = start_grid[0]
        start_hi = start_grid[1]
        rebin_lo = rebin_grid[0]
        rebin_hi = rebin_grid[1]
        start_grid_center = self._grid_bounds_to_midpoint(start_lo,start_hi)
        start_grid_widths = self._grid_bounds_to_widths(start_lo,start_hi)
        rebin_grid_center = self._grid_bounds_to_midpoint(rebin_lo,rebin_hi)
        rebin_grid_widths = self._grid_bounds_to_widths(rebin_lo,rebin_hi)
        
        #find the indexes of the bins in the old arrays that will go to the new 
        #one
        index_lo = np.digitize(rebin_lo,start_lo)
        index_hi = np.digitize(rebin_hi,start_hi)   

        #set up the interpolation in case the new grid is finer than the old one 
        array_interp = interp1d(start_grid_center,array,fill_value='extrapolate')        
        rebin_array = np.zeros(rebin_lo.shape)    
        
        for i in range(len(rebin_array)):
            if (index_lo[i]-index_hi[i]) < 0:
            #if we are rebinning to a coarser grid than the initial one, we need to 
            #a) calculate a bin-width average value for the array and 
            #b) explicitely account for the edges of the bins in the new bins being 
            #split between initial grid bins 
                for k in range(index_lo[i],index_hi[i]): 
                    rebin_array[i] = rebin_array[i] + array[k]*\
                                     (start_grid_widths[k])                 
                rebin_array[i] = rebin_array[i] + array[index_lo[i]-1]*\
                                 (start_lo[index_lo[i]]-rebin_lo[i])
                rebin_array[i] = rebin_array[i] + array[k+1]*\
                                 (rebin_hi[i] - start_hi[k])    
                rebin_array[i] =  rebin_array[i]/rebin_grid_widths[i]           
            else:
                #if instead the new grid is finer than the old one, interpolating is 
                #safe (because really we are interpolating over a constant)
                rebin_array[i] = array_interp(rebin_grid_center[i])                        
        return rebin_array    
        
    def _rebin_sum(self,array,start_grid,rebin_grid,renorm=False):
        """
        This function can be used to rebin an input array from an initial grid 
        "start_grid" to a final grid "rebin_grid". "Rebin_grid" must be coarser
        than "start_grid". Additionally, the edges of each bin in "rebin_grid"
        must match with the edge of a bin in "start_grid".The rebinned output is 
        calculated by summing all the bins in "start_grid" that are contained 
        within a bin in "rebin_grid"; if users choose to, they can renormalize 
        each final bin by the number of bins that were included in the sum. This 
        method is analogous to that used by Heasoft in "ftrbnrmf" to rebin 
        responses over channels.
        
        Parameters:
        ----------- 
        array: np.array(float)
            An array of length identical to either element of array_start, 
            containing the array that the user wishes to be rebinned to the new 
            grid rebin_grid.

        start_grid: np.array(float), np.array(float)
            A two-dimensional list of arrays. The first array contains the lower 
            bounds of the initial grid over which the input "array" is defined, 
            the second array contains the upper bounds of the same grid.          

        rebin_grid: np.array(float), np.array(float)
            A two-dimensional list of arrays. The first array contains the lower 
            bounds of the final grid over which the input "array" is to be 
            rebinned, the second array contains the upper bounds of the same 
            grid. 
            
        renorm: bool, default=False
            A bool to decide whether each bin in the final array should be 
            renormalized by the number of bins the initial grid that were summed 
            in it.     
        
        Returns:
        --------    
        rebin_array: np.float 
            An array of length identical to either element of rebin_grid, 
            containing the rebinned array.
        """
        #set up explicit arrays for the grid edges
        start_lo = start_grid[0]
        start_hi = start_grid[1]
        rebin_lo = rebin_grid[0]
        rebin_hi = rebin_grid[1]
        
        #find the indexes of the bins in the old arrays that will go to the new 
        #one
        index_lo = np.digitize(rebin_lo,start_lo)
        index_hi = np.digitize(rebin_hi,start_hi)    
        
        rebin_array = np.zeros(rebin_lo.shape)    
        
        for i in range(len(rebin_array)):
            #find out how many bins to sum together by checking whether we're 
            #reaching the end of the (final) grid 
            if (i < len(rebin_array)-1):
                upper_bin = index_hi[i]+1
            else:
                upper_bin = len(start_lo)
            #In this case, we assume the bin edges are aligned before calling 
            #the rebinning, so we do not need to care about edge effects
            counter = 0
            for k in range(index_lo[i],upper_bin): 
                rebin_array[i] = rebin_array[i] + array[k] 
                counter = counter + 1
            if (renorm == True):
                rebin_array[i] = rebin_array[i]/counter                              
        return rebin_array         
            
    def _rebin_int(self,array,start_grid,rebin_grid,renorm=False):
        """
        This function can be used to rebin an input array from an initial grid 
        "start_grid" to a final grid "rebin_grid". "Rebin_grid" must be coarser
        than "start_grid", and it must contain a fixed number of bins from the 
        initial grid. If users choose to, they can renormalize each final bin by 
        the number of bins that were included in the sum. This method is 
        analogous to that used by Heasoft in "ftrbnrmf" to rebin responses over 
        energy.
        
        Parameters:
        ----------- 
        array: np.array(float)
            An array of length identical to either element of array_start, 
            containing the array that the user wishes to be rebinned to the new 
            grid rebin_grid.

        start_grid: np.array(float), np.array(float)
            A two-dimensional list of arrays. The first array contains the lower 
            bounds of the initial grid over which the input "array" is defined, 
            the second array contains the upper bounds of the same grid.          

        rebin_grid: np.array(float), np.array(float)
            A two-dimensional list of arrays. The first array contains the lower 
            bounds of the final grid over which the input "array" is to be 
            rebinned, the second array contains the upper bounds of the same 
            grid.      
 
         renorm: bool, default=False
            A bool to decide whether each bin in the final array should be 
            renormalized by the number of bins the initial grid that were summed 
            in it.     
        
        Returns:
        --------   
        rebin_array: np.float 
            An array of length identical to either element of rebin_grid, 
            containing the rebinned array.
        """
        #set up explicit arrays for the grid edges
        #because in this case the grids are much simpler to handle, we only need 
        #information from either the lower (used here) or upper bound arrays 
        start_lo = start_grid[0]
        rebin_lo = rebin_grid[0]
        #find the indexes of the bins in the old arrays that will go to the new one
        #the factor -1 here is required because otherwise digitize grabs the elements 
        #starting from element 1 in the array, instead of element 0       
        indexes = np.digitize(rebin_lo,start_lo)-1
        rebin_array = np.zeros(rebin_lo.shape) 

        for i in range(len(rebin_array)):
            #find out how many bins to sum together by checking whether we're 
            #reaching the end of the (final) grid 
            if (i < len(rebin_array)-1):
                upper_bin = indexes[i+1]
            else:
                upper_bin = len(start_lo)
            counter = 0
            #In this case, we assume the bin edges are aligned before calling 
            #the rebinning, so we do not need to care about edge effects
            for k in range(indexes[i],upper_bin): 
                rebin_array[i] = rebin_array[i] + array[k] 
                counter = counter + 1
            if (renorm == True):
                rebin_array[i] = rebin_array[i]/counter                        
        return rebin_array

    def _interpolate(self,array,old_grid,new_grid,use_log=True,grid_tol=1e-4):
        """
        This method interpolats a one-dimensional input, defined over 
        some grid, over an arbitrary new range, provided that this new range is
        contained within "old_grid".
        
        Parameters:
        -----------
        array: np.array(float) 
            The input array to be interpolated
            
        old_grid: np.array(float)
            The grid of e.g. Fourier frequency, energy etc. over which "array"
            is defined.
            
        new_grid: np.array (float)
            The new grid over which "array" is to be interpolated. Its extremes
            need to be contained within old_grid; for safety this method does
            NOT perform extrapolation beyond the existing bounds. 
        
        Other parameters:
        -----------------
        grid_told: float, default 1e-4
            Sets the precision to which  the boundaries of "new_grid" are set
            to be contained contained within "old_grid" to some small precision.
            This is a cautionary step to avoid some numerical issues which can 
            show up when using scipy interp1d.  

        use_log: bool, default True
            Switches between interpolating the input array, or the base 10 
            logarithm of the  input array, which is more accurate if the latter 
            varies by many orders of magnitude over the grid
        
        Returns:
        --------
        interp_array: np.array(float) 
            The values of the input "array", interpolated over the updated grid 
            "new_grid".
        """
              
        if (new_grid[0] < old_grid[0]):
            print(new_grid[0],old_grid[0])
            raise ValueError("New grid lower boundary exceeds old grid")
        if (new_grid[-1] > old_grid[-1]):
            print(new_grid[-1],old_grid[-1])
            raise ValueError("New grid upper boundary exceeds old grid")

        if (new_grid[0] == old_grid[0]):
            new_grid[0] = new_grid[0] + (new_grid[1]-new_grid[0])*grid_tol
        if (new_grid[-1] == old_grid[-1]):
            new_grid[-1] = new_grid[-1] - (new_grid[-1]-new_grid[-2])*grid_tol

        if use_log is True:
            interp_obj = interp1d(old_grid,np.log10(array))
            interp_array = np.power(10.,interp_obj(new_grid))
        else:
            interp_obj = interp1d(old_grid,array)
            interp_array = interp_obj(new_grid)        
        return interp_array

    def _integrate_range(self,signal,array,arr_min,arr_max,axis):
        """ 
        This method integrates an input two-d array over a defined range and 
        aixs, using the numpy implementation of the trapezoid method. Note that 
        the bounds provided are included in the integration.
        A generalized method to deal with one- or multi-dimensional data will
        be implemented in the future.         
        
        Parameters:
        -----------
        signal: np.array(float,float)
            The (two-dimensional) input to be integrated over one of the two
            axis.
            
        array: np.array(float)
            The one-dimensional array over which to perform the integration.
        
        array_min, array_max: float
            The minimum and maximum values in the "array" input over which to
            perform the integration.
            
        axis: int
            The axis over which to integrate the input "signal". In the 
            convetion adopted throughout the software for typical products, 
            axis=1 means integrating over energy, axis=0 means integrating over 
            other dimensions (e.g. Fourier frequency, time, etc depending on the
            specific operator).
        
        Returns:
        --------     
        integral: float 
            The result of the integral.
        """    
        
        if (arr_min >= arr_max):
            raise ValueError("Lower integration bound higher than upper integration bound")       
        
        arr_range = np.where(np.logical_and(array>=arr_min,array<=arr_max))
        if len(arr_range[0]) == 0:
            raise ValueError("No bins found within the integration bounds")
        
        if (axis == 0):
            integral =  np.trapz(signal[arr_range,:],x=array[arr_range])
        elif (axis == 1):
            integral =  np.trapz(signal[:,arr_range],x=array[arr_range])
        else:
            raise ValueError("Incorrect axis specified")        
        return integral

    def _integer_slice(self,grid,factor):
        """
        This method returns an array containig only one in "factor" elements of 
        the input array "grid".
        
        Parameters:
        -----------
        grid: np.array(float)
            The array to be sliced.
            
        factor: integer
            The fract of elements of the input to keep; e.g. factor = 3 means 
            that one in 3 elements, starting from the 0th and rounded down to 
            the nearest integer, will be kept.
        
        Returns:
        --------     
        sliced_grid: float 
            The input array sliced by a factor "factor".
        """

        sliced_grid = grid[::factor].copy()
        return sliced_grid

    def _align_grid(self,start_grid,rebin_grid):
        """
        This method takes an input array "rebin_grid", containing either the 
        lower or upper bin edges of a grid, and aligns the edges so that 
        they match with the edges of a fixed grid "starting_grid".
        
        Parameters:
        -----------  
        start_grid: np.array(float)
            An array containing either the lower or upper bounds of the fixed
            grid.          

        rebin_grid: np.array(float)
            An array containing either the lower or upper bounds of the grid to 
            be re-aligned.      
        
        Returns:
        --------   
        aligned_grid: np.array(float) 
            An array with the same size as the "rebin_grid" input. Made of the 
            closest elements of the fixed "rebin_grid" to the initial input 
            "rebin_grid".
        """
        
        indexes = np.digitize(rebin_grid,start_grid)-1
        diff_hi = np.abs(rebin_grid-start_grid[indexes])
        diff_lo = np.abs(rebin_grid-start_grid[indexes-1])
        aligned_grid = np.zeros(len(rebin_grid))

        for i in range(len(rebin_grid)):
            if diff_hi[i] < diff_lo[i]:
                aligned_grid[i] = start_grid[indexes[i]]
            else:
                aligned_grid[i] = start_grid[indexes[i]-1] 
        return aligned_grid

    def _grid_bounds_to_range(self,grid_lower_bounds,grid_upper_bounds):
        """
        One of five similar methods to compute quantities relevant to grid 
        arrays (such as bin widths or center points).
        
        This method takes two arrays containing the lower and upper bounds of 
        the grid, and returns a combined array which starts from the first lower
        bound in the grid, and ends at the last upper bound in the same grid. 
        Only grids with contigous bins with no gaps (as is typical of e.g. X-ray
        spectral data) are supported. 
        
        As an example, assume we are given a grid of three energy bins, defined
        between 1 and 3, 3 and 7, and 7 and 13 keV. Then:
        The "grid_lower_bounds" array is [1,3,7];
        the "grid_upper_bounds" array is [3,7,13]; 
        the "grid_range" array returned by this method is [1,3,7,13].  
        
        Parameters:
        ----------
        grid_lower_bounds: np.array (float)
            A one-dimensional array of length n, containing the lower bounds of
            the grid. 
            
        grid_upper_bounds: np.array(float)
            A one-dimensional array of length n, containing the upper bounds of 
            the grd. 
        
        Returns:
        ----------
        grid_range: np.array(float)
            A one-dimensional array of length n+1, containing the full extent 
            of the grid.   
        """    
 
        if (len(grid_lower_bounds) !=  len(grid_upper_bounds)):
            raise TypeError("Lower and upper grid bound arrays have different size")
            
        if (np.allclose(grid_lower_bounds[1:len(grid_lower_bounds)-1],
                        grid_upper_bounds[0:len(grid_upper_bounds)-2])
                        is not True):
            raise TypeError("Lower and upper grid bounds do not match")         
        
        grid_range = grid_lower_bounds.append(grid_upper_bounds[-1])         
        return grid_range
    
    def _grid_bounds_to_widths(self,grid_lower_bounds,grid_upper_bounds):
        """
        One of five similar methods to compute quantities relevant to grid 
        arrays (such as bin widths or center points).
        
        This method takes two arrays containing the lower and upper bounds of 
        the grid, and returns a combined array which contains the width of each 
        bin in the grid.
        
        As an example, assume we are given a grid of three energy bins, defined
        between 1 and 3, 3 and 7, and 7 and 13 keV. Then:
        The "grid_lower_bounds" array is [1,3,7];
        the "grid_upper_bounds" array is [3,7,13]; 
        the "grid_widths" array returned by this method is
        [3-1,7-3,13-7] = [2,4,6].  
        
        Parameters:
        -----------
        grid_lower_bounds: np.array(float) 
            A one-dimensional array of length n, containing the lower bounds of
            the grid. 
            
        grid_upper_bounds: np.array(float)
            A one-dimensional array of length n, containing the upper bounds of 
            the grd.         
        
        Returns:        
        --------
        grid_widths: np.array(float) 
            A one-dimensional array of length n, containing the witdh of each 
            bin in the grid.
        """    

        if (len(grid_lower_bounds) != len(grid_upper_bounds)):
            raise TypeError("Lower and upper grid bound arrays have different size")
            
        if (np.allclose(grid_lower_bounds[1:len(grid_lower_bounds)-1],
                        grid_upper_bounds[0:len(grid_upper_bounds)-2])
                        is not True):
            raise TypeError("Lower and upper grid bounds do not match")    
                    
        #For convenience, the bin widths are computed starting from the midpoint 
        #of the grid itself, computed through a different class method 
        grid_widths = np.diff(self._grid_bounds_to_midpoint(grid_lower_bounds,
                                                            grid_upper_bounds))       
        return np.diff(grid_widths)

    def _grid_bounds_to_midpoint(self,grid_lower_bounds,grid_upper_bounds):
        """
        One of five similar methods to compute quantities relevant to grid 
        arrays (such as bin widths or center points).
        
        This method takes two arrays containing the lower and upper bounds of 
        the grid, and returns a combined array which contains the mid point of 
        each bin in the grid (defined as the arithemetic average).
        
        As an example, assume we are given a grid of three energy bins, defined
        between 1 and 3, 3 and 7, and 7 and 13 keV. Then:
        The "grid_lower_bounds" array is [1,3,7];
        the "grid_upper_bounds" array is [3,7,13]; 
        the "grid_midpoint" array  returned by this method is 
        [(3+1)/2,(7+3)/2,(13+7)/2] = [2,5,10].
        
        Parameters:
        -----------
        grid_lower_bounds: np.array(float) 
            A one-dimensional array of length n, containing the lower bounds of
            the grid. 
            
        grid_upper_bounds: np.array(float)
            A one-dimensional array of length n, containing the upper bounds of 
            the grd.    
                    
        Returns:        
        --------
        grid_midpoint: np.array(float)         
            A one-dimensional array of length n, containing the mid point 
            (defined as the geometric average) of each bin in the grid.        
        """        

        if (len(grid_lower_bounds) != len(grid_upper_bounds)):
            raise TypeError("Lower and upper grid bound arrays have different size")
            
        if (np.allclose(grid_lower_bounds[1:len(grid_lower_bounds)-1],
                        grid_upper_bounds[0:len(grid_upper_bounds)-2])
                        is not True):
            raise TypeError("Lower and upper grid bounds do not match")    
        
        grid_midpoint = 0.5*(grid_lower_bounds+grid_upper_bounds)        
        return grid_midpoint

    def _grid_midpoint_to_widths(self,grid_midpoint,start_point):
        """
        One of five similar methods to compute quantities relevant to grid 
        arrays (such as bin widths or center points).
        
        This method takes a) one array, containing the arithemtic mean point of 
        each point in the grid and b) the lowest bound of the first point in the
        grid, and returns an array which contains the width of each bin in the 
        grid.
        
        As an example, assume we are given a grid of three energy bins, defined
        between 1 and 3, 3 and 7, and 7 and 13 keV. Then:
        The "grid_midpoint" array is [(3+1)/2,(7+3)/2,(13+7)/2] = [2,5,10];
        the "start_point" value is 1;
        the "grid_widths" array returned by this method is
        [3-1,7-3,13-7] = [2,4,6].  
        
        Parameters:
        -----------
        grid_midpoint: np.array(float)         
            A one-dimensional array of length n, containing the mid point 
            (defined as the geometric average) of each bin in the grid. 
    
        start_point: float
            The lowest bound of the first bin in the grid.
        
        Returns:
        --------
        grid_widths: np.array(float)
            A one-dimensional array of length n, containing the witdh of each 
            bin in the grid.      
        """
        
        if (grid_midpoint[0] < start_point):
            raise ValueError("Grid starting point is lower than the first grid mid point")
        
        #The reason we need to specify a starting point is that we are trying to 
        #determine n+1 values for the grid bounds, which we then need to
        #calculate the bin widths. We need to know n+1 values of the grid to do 
        #this, but the array of grid midpoints is only of size n, so we need one 
        #less degree of freedom (which we fix by also assuming a lower bound)         
        grid_widths = np.zeros(len(grid_midpoint))
        grid_widths[0] = 2*(grid_midpoint[0]-start_point)        
        
        for i in range(1,len(grid_midpoint)):
            bound = grid_midpoint[i-1] + 0.5*grid_widths[i-1]
            grid_widths[i] = 2*(grid_midpoint[i] - bound)                   
        return grid_widths
   
    def _grid_midpoint_to_bounds(self,grid_midpoint,start_point):
        """
        One of five similar methods to compute quantities relevant to grid 
        arrays (such as bin widths or center points).
        
        This method takes a) one array, containing the arithemtic mean point of 
        each point in the grid and b) the lowest bound of the first point in the
        grid, and returns two arrays which contain the lower and upper bounds of 
        each bin in the grid. 
        
        As an example, assume we are given a grid of three energy bins, defined
        between 1 and 3, 3 and 7, and 7 and 13 keV. Then:
        The "grid_midpoint" array is [(3+1)/2,(7+3)/2,(13+7)/2] = [2,5,10];
        the "start_point" value is 1;
        The "grid_lower_bounds" array returned by this method is [1,3,7];
        the "grid_upper_bounds" array returned by this method is [3,7,13]. 
        
        Parameters:
        -----------
        grid_midpoint: np.array(float)         
            A one-dimensional array of length n, containing the mid point 
            (defined as the geometric average) of each bin in the grid. 
    
        start_point: float
            The lowest bound of the first bin in the grid.
                    
        Returns:
        --------
        grid_lower_bounds: np.array(float) 
            A one-dimensional array of length n, containing the lower bounds of
            the grid. 
            
        grid_upper_bounds: np.array(float)
            A one-dimensional array of length n, containing the upper bounds of 
            the grd.        

        """

        if (grid_midpoint[0] < start_point):
            raise ValueError("Grid starting point is lower than the first grid mid point")
        
        #The reason we need to specify a starting point is that we are trying to 
        #determine n+1 values for the grid bounds. We need to know n+1 values 
        #of the grid to do this, but the array of grid midpoints is only of size
        #n, so we need one less degree of freedom  (which we fix by also 
        #assuming a lower bound)           
        grid_widths = self._grid_midpoint_to_widths(grid_midpoint,start_point)
        grid_lower_bounds = np.zeros(len(grid_midpoint))
        grid_upper_bounds = np.zeros(len(grid_midpoint))
        grid_lower_bounds[0] = start_point
        
        for i in range(1,len(grid_midpoint)):
            grid_lower_bounds[i] = grid_midpoint[i-1] + 0.5*grid_widths[i-1]
            grid_upper_bounds[i-1] = grid_lower_bounds[i]
        
<<<<<<< HEAD
        grid_upper_bounds[-1] = midpoint[-1] + 0.5*grid_widths[-1]        
=======
        grid_upper_bounds[-1] = grid_midpoint[-1] + 0.5*grid_widths[-1]
        
>>>>>>> f4733ad7
        return grid_lower_bounds, grid_upper_bounds     
 
#tbd: widths to midpoint, widths to bounds     
    def _bounds_to_chans(self,new_lo,new_hi):
        """
        This method receives a range of lower and upper bounds of an energy or
        channel grid, and returns the appropriate array indexes in which these 
        bounds are contained.  
        
        Parameters:
        -----------  
        new_lo: np.array(float)
            An array of arbitrary size, containing the lower bounds of the new 
            grid 
            
        new_hi: np.array(float)
            An array of arbitrary size, containing the lower bounds of the new 
            grid                     
        
        Returns:
        --------
        return_lo: np.array(float)
            An array of size len(new_low), containing the indexes of the first 
            bin in the original grid that is contained in each bin in the input 
            grid

        return_hi: np.array(float)
            An array of size len(new_hi), containing the indexes of the last 
            bin in the original grid that is contained in each bin in the input 
            grid
        """
    
        return_lo = np.zeros(len(new_lo))
        return_hi = np.zeros(len(new_hi))
        
        for i in range(len(new_lo)):
            #find the channel numbers corresponding to the start/end of each bin
            index_lo = np.digitize(new_lo[i],self.emin)
            index_hi = np.digitize(new_hi[i],self.emax)
            return_lo[i] = index_lo
            return_hi[i] = index_hi        
        return return_lo,return_hi          <|MERGE_RESOLUTION|>--- conflicted
+++ resolved
@@ -644,12 +644,8 @@
             grid_lower_bounds[i] = grid_midpoint[i-1] + 0.5*grid_widths[i-1]
             grid_upper_bounds[i-1] = grid_lower_bounds[i]
         
-<<<<<<< HEAD
-        grid_upper_bounds[-1] = midpoint[-1] + 0.5*grid_widths[-1]        
-=======
         grid_upper_bounds[-1] = grid_midpoint[-1] + 0.5*grid_widths[-1]
         
->>>>>>> f4733ad7
         return grid_lower_bounds, grid_upper_bounds     
  
 #tbd: widths to midpoint, widths to bounds     
